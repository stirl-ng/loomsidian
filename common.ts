<<<<<<< HEAD
export const PROVIDERS = ["cohere", "textsynth", "ocp", "openai", "openai-chat", "azure", "azure-chat", "anthropic", "ollama"];
=======
export const PROVIDERS = [
  "cohere",
  "textsynth",
  "openai-compat",
  "openai",
  "openai-chat",
  "azure",
  "azure-chat",
  "anthropic",
  "openrouter",
];
>>>>>>> 518a90f5
export type Provider = (typeof PROVIDERS)[number];

type ProviderProps = {
  openai: { organization: string };
  "openai-chat": { organization: string };
  "openai-compat": { url: string };
  azure: { url: string };
  "azure-chat": { url: string };
  anthropic: { url: string };
  openrouter: { quantization: string };
};

type SharedPresetSettings = {
  name: string;

  model: string;
  contextLength: number;
  apiKey: string;
};

export type ModelPreset<P extends Provider> = SharedPresetSettings &
  (P extends keyof ProviderProps ? ProviderProps[P] : {}) & { provider: P };

export interface LoomSettings {
  passageFolder: string;
  defaultPassageSeparator: string;
  defaultPassageFrontmatter: string;

  logApiCalls: boolean;

  modelPresets: ModelPreset<Provider>[];
  modelPreset: number;

  visibility: Record<string, boolean>;
  maxTokens: number;
  temperature: number;
  topP: number;
  frequencyPenalty: number;
  presencePenalty: number;
  prepend: string;
  bestOf: number;
  n: number;
  systemPrompt: string;
  userMessage: string;

  showSettings: boolean;
  showSearchBar: boolean;
  showNodeBorders: boolean;
  showExport: boolean;
}

export const getPreset = (settings: LoomSettings) =>
  settings.modelPresets[settings.modelPreset];

export type SearchResultState = "result" | "ancestor" | "none" | null;

export interface Node {
  text: string;
  parentId: string | null;
  collapsed: boolean;
  unread: boolean;
  bookmarked: boolean;
  lastVisited?: number;
  searchResultState: SearchResultState;
}

export interface NoteState {
  current: string;
  hoisted: string[];
  searchTerm: string;
  nodes: Record<string, Node>;
  generating: string | null;
}<|MERGE_RESOLUTION|>--- conflicted
+++ resolved
@@ -1,6 +1,3 @@
-<<<<<<< HEAD
-export const PROVIDERS = ["cohere", "textsynth", "ocp", "openai", "openai-chat", "azure", "azure-chat", "anthropic", "ollama"];
-=======
 export const PROVIDERS = [
   "cohere",
   "textsynth",
@@ -9,10 +6,10 @@
   "openai-chat",
   "azure",
   "azure-chat",
-  "anthropic",
+  "anthropic", 
+  "ollama",
   "openrouter",
 ];
->>>>>>> 518a90f5
 export type Provider = (typeof PROVIDERS)[number];
 
 type ProviderProps = {
