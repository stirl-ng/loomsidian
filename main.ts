import {
  LoomView,
  LoomSiblingsView,
  LoomEditorPlugin,
  loomEditorPluginSpec,
  MakePromptFromPassagesModal,
} from "./views";
import {
  Provider,
  ModelPreset,
  LoomSettings,
  SearchResultState,
  Node,
  NoteState,
  getPreset,
} from "./common";
import {
  App,
  Editor,
  MarkdownView,
  Notice,
  Plugin,
  PluginSettingTab,
  Setting,
  TFile,
  requestUrl,
  setIcon,
} from "obsidian";
import { ViewPlugin } from "@codemirror/view";

import {
  Configuration as AzureConfiguration,
  OpenAIApi as AzureOpenAIApi,
} from "azure-openai";
import { Configuration, OpenAIApi } from "openai";
import * as cohere from "cohere-ai";
<<<<<<< HEAD
import Anthropic from '@anthropic-ai/sdk';
import ollama from "ollama"

=======
import Anthropic from "@anthropic-ai/sdk";
>>>>>>> 518a90f5

import cl100k from "gpt-tokenizer";
import p50k from "gpt-tokenizer/esm/model/text-davinci-003";
import r50k from "gpt-tokenizer/esm/model/davinci";

import * as fs from "fs";
import { toRoman } from "roman-numerals";
import { v4 as uuidv4 } from "uuid";
const untildify = require("untildify") as any;

type LoomSettingKey = keyof {
  [K in keyof LoomSettings]: LoomSettings[K];
};

const DEFAULT_SETTINGS: LoomSettings = {
  passageFolder: "",
  defaultPassageSeparator: "\\n\\n---\\n\\n",
  defaultPassageFrontmatter: "%r:\\n",
  logApiCalls: false,

  modelPresets: [],
  modelPreset: -1,

  visibility: {
    visibility: true,
    modelPreset: true,
    maxTokens: true,
    n: true,
    bestOf: false,
    temperature: true,
    topP: false,
    frequencyPenalty: false,
    presencePenalty: false,
    prepend: false,
    systemPrompt: false,
    userMessage: false,
  },
  maxTokens: 60,
  temperature: 1,
  topP: 1,
  frequencyPenalty: 0,
  presencePenalty: 0,
  prepend: "<|endoftext|>",
  bestOf: 0,
  n: 5,
  systemPrompt:
    "The assistant is in CLI simulation mode, and responds to the user's CLI commands only with the output of the command.",
  userMessage: "<cmd>cat untitled.txt</cmd>",
  showSettings: false,
  showSearchBar: false,
  showNodeBorders: false,
  showExport: false,
};

type CompletionResult =
  | { ok: true; completions: string[] }
  | { ok: false; status: number; message: string };

export default class LoomPlugin extends Plugin {
  settings: LoomSettings;
  state: Record<string, NoteState>;

  editor: Editor;
  statusBarItem: HTMLElement;

  openai: OpenAIApi;
  azure: AzureOpenAIApi;
  anthropic: Anthropic;
  anthropicApiKey: string;

  rendering = false;

  withFile<T>(callback: (file: TFile) => T): T | null {
    const file = this.app.workspace.getActiveFile();
    if (!file) return null;
    return callback(file);
  }

  saveAndRender() {
    this.save();

    if (this.rendering) return;
    this.rendering = true;

    this.renderLoomViews();
    this.renderLoomSiblingsViews();

    this.rendering = false;
  }

  thenSaveAndRender(callback: () => void) {
    callback();
    this.saveAndRender();
  }

  wftsar(callback: (file: TFile) => void) {
    this.thenSaveAndRender(() => {
      this.withFile(callback);
    });
  }

  renderLoomViews() {
    const views = this.app.workspace
      .getLeavesOfType("loom")
      .map((leaf) => leaf.view) as LoomView[];
    views.forEach((view) => view.render());
  }

  renderLoomSiblingsViews() {
    const views = this.app.workspace
      .getLeavesOfType("loom-siblings")
      .map((leaf) => leaf.view) as LoomSiblingsView[];
    views.forEach((view) => view.render());
  }

  initializeProviders() {
    const preset = getPreset(this.settings);
    if (preset === undefined) return;

    if (["openai", "openai-chat"].includes(preset.provider)) {
      this.openai = new OpenAIApi(
        new Configuration({
          apiKey: preset.apiKey,
          // @ts-expect-error TODO
          organization: preset.organization,
        })
      );
    } else if (preset.provider == "cohere") cohere.init(preset.apiKey);
    else if (preset.provider == "azure") {
      // @ts-expect-error TODO
      const url = preset.url;

      if (!preset.apiKey || !url) return;
      this.azure = new AzureOpenAIApi(
        new AzureConfiguration({
          apiKey: preset.apiKey,
          azure: {
            apiKey: preset.apiKey,
            endpoint: url,
          },
        })
      );
    } else if (preset.provider == "anthropic") {
      //(property) ClientOptions.fetch?: Fetch | undefined
      //Specify a custom fetch function implementation.
      //If not provided, we use node-fetch on Node.js and otherwise expect that fetch is defined globally.
      // expects Promise<Response> as return value
      this.anthropicApiKey = preset.apiKey;

      this.anthropic = new Anthropic({
        apiKey: preset.apiKey,
        // fetch:
        defaultHeaders: {
          "anthropic-version": "2023-06-01",
          "anthropic-beta": "messages-2023-12-15",
          "Access-Control-Allow-Origin": "*",
          "Access-Control-Allow-Headers": "*",
          "Access-Control-Allow-Methods": "*",
          "Access-Control-Allow-Credentials": "true",
        },
      });
    }
  }

  apiKeySet() {
<<<<<<< HEAD
	if (this.settings.modelPreset == -1) return false;
  const preset =  this.settings.modelPresets[this.settings.modelPreset]
  if (preset.provider === "ollama") return true
  return preset.apiKey != ""
=======
    if (this.settings.modelPreset == -1) return false;
    return this.settings.modelPresets[this.settings.modelPreset].apiKey != "";
>>>>>>> 518a90f5
  }

  newNode(
    text: string,
    parentId: string | null,
    unread: boolean = false
  ): [string, Node] {
    const id = uuidv4();
    const node: Node = {
      text,
      parentId,
      collapsed: false,
      unread,
      bookmarked: false,
      searchResultState: null,
    };
    return [id, node];
  }

  initializeNoteState(file: TFile) {
    const [rootId, root] = this.newNode(this.editor.getValue(), null);
    this.state[file.path] = {
      current: rootId,
      hoisted: [] as string[],
      searchTerm: "",
      nodes: { [rootId]: root },
      generating: null,
    };
    this.saveAndRender();
  }

  ancestors(file: TFile, id: string): string[] {
    const state = this.state[file.path];
    let ancestors = [];
    let node: string | null = id;
    while (node) {
      node = state.nodes[node].parentId;
      if (node) ancestors.push(node);
    }
    return ancestors.reverse();
  }

  family(file: TFile, id: string): string[] {
    return [...this.ancestors(file, id), id];
  }

  fullText(file: TFile, id: string | null) {
    const state = this.state[file.path];

    let text = "";
    let current = id;
    while (current) {
      text = state.nodes[current].text + text;
      current = state.nodes[current].parentId;
    }
    return text;
  }

  breakAtPoint(file: TFile): (string | null)[] {
    // split the current node into:
    //   - parent node with text before cursor
    //   - child node with text after cursor

    const state = this.state[file.path];
    const current = state.current;

    // first, get the cursor's position in the full text
    const cursor = this.editor.getCursor();
    let cursorPos = 0;
    for (let i = 0; i < cursor.line; i++)
      cursorPos += this.editor.getLine(i).length + 1;
    cursorPos += cursor.ch;

    const family = this.family(file, current);
    const familyTexts = family.map((id) => state.nodes[id].text);

    // find the node that the cursor is in
    let i = cursorPos;
    let n = 0;
    while (true) {
      if (i < familyTexts[n].length) break;
      // if the cursor is at the end of the last node, don't split, just return the current node
      if (n === family.length - 1) return [current, null];
      i -= familyTexts[n].length;
      n++;
    }

    const parentNode = family[n];
    const parentNodeText = familyTexts[n];

    // then, get the text before and after the cursor
    const before = parentNodeText.substring(0, i);
    const after = parentNodeText.substring(i);

    // then, set the in-range node's text to the text before the cursor
    this.state[file.path].nodes[parentNode].text = before;

    // get the in-range node's children, which will be moved later
    const children = Object.values(state.nodes).filter(
      (node) => node.parentId === parentNode
    );

    // then, create a new node with the text after the cursor
    const [childId, childNode] = this.newNode(after, parentNode);
    this.state[file.path].nodes[childId] = childNode;

    // move the children to under the after node
    children.forEach((child) => (child.parentId = childId));

    return [parentNode, childId];
  }

  async onload() {
    await this.loadSettings();
    await this.loadState();

    this.app.workspace.trigger("parse-style-settings");
    this.addSettingTab(new LoomSettingTab(this.app, this));

    this.initializeProviders();

    this.statusBarItem = this.addStatusBarItem();
    this.statusBarItem.setText("Generating...");
    this.statusBarItem.style.display = "none";

    const completeCallback = (
      checking: boolean,
      callback: (file: TFile) => Promise<void>
    ) => {
      const file = this.app.workspace.getActiveFile();
      if (!file || file.extension !== "md") return;

      if (!this.apiKeySet()) return false;
      if (!checking) callback(file);
      return true;
    };

    this.addCommand({
      id: "complete",
      name: "Complete from current point",
      checkCallback: (checking: boolean) =>
        completeCallback(checking, this.complete.bind(this)),
      hotkeys: [{ modifiers: ["Ctrl"], key: " " }],
    });

    this.addCommand({
      id: "generate-siblings",
      name: "Generate siblings of the current node",
      checkCallback: (checking: boolean) =>
        completeCallback(checking, this.generateSiblings.bind(this)),
      hotkeys: [{ modifiers: ["Ctrl", "Shift"], key: " " }],
    });

    this.addCommand({
      id: "bookmark",
      name: "Bookmark current node",
      checkCallback: (checking: boolean) =>
        withState(checking, (state) => {
          this.app.workspace.trigger("loom:toggle-bookmark", state.current);
        }),
      hotkeys: [{ modifiers: ["Ctrl"], key: "b" }],
    });

    const withState = (
      checking: boolean,
      callback: (state: NoteState) => void
    ) => {
      const file = this.app.workspace.getActiveFile();
      if (!file || file.extension !== "md") return false;

      const state = this.state[file.path];
      if (!state) this.initializeNoteState(file);

      if (!checking) callback(state);
      return true;
    };

    const withStateChecked = (
      checking: boolean,
      checkCallback: (state: NoteState) => boolean,
      callback: (state: NoteState) => void
    ) => {
      const file = this.app.workspace.getActiveFile();
      if (!file || file.extension !== "md") return false;

      const state = this.state[file.path];
      if (!state) this.initializeNoteState(file);

      if (!checkCallback(state)) return false;

      if (!checking) callback(state);
      return true;
    };

    const openPane = (type: string, focus: boolean) => {
      const panes = this.app.workspace.getLeavesOfType(type);
      try {
        if (panes.length === 0)
          this.app.workspace.getRightLeaf(false)?.setViewState({ type });
        else if (focus) this.app.workspace.revealLeaf(panes[0]);
      } catch (e) {} // expect "TypeError: Cannot read properties of null (reading 'children')"
    };
    const openLoomPane = (focus: boolean) => openPane("loom", focus);
    const openLoomSiblingsPane = (focus: boolean) =>
      openPane("loom-siblings", focus);

    this.addCommand({
      id: "create-child",
      name: "Create child of current node",
      checkCallback: (checking: boolean) =>
        withState(checking, (state) => {
          this.app.workspace.trigger("loom:create-child", state.current);
        }),
    });

    this.addCommand({
      id: "create-sibling",
      name: "Create sibling of current node",
      checkCallback: (checking: boolean) =>
        withState(checking, (state) => {
          this.app.workspace.trigger("loom:create-sibling", state.current);
        }),
    });

    this.addCommand({
      id: "clone-current-node",
      name: "Clone current node",
      checkCallback: (checking: boolean) =>
        withState(checking, (state) => {
          this.app.workspace.trigger("loom:clone", state.current);
        }),
    });

    this.addCommand({
      id: "break-at-point",
      name: "Split at current point",
      checkCallback: (checking: boolean) =>
        withState(checking, (state) => {
          this.app.workspace.trigger("loom:break-at-point", state.current);
        }),
      hotkeys: [{ modifiers: ["Alt"], key: "s" }],
    });

    this.addCommand({
      id: "break-at-point-create-child",
      name: "Split at current point and create child",
      checkCallback: (checking: boolean) =>
        withState(checking, (state) => {
          this.app.workspace.trigger(
            "loom:break-at-point-create-child",
            state.current
          );
        }),
      hotkeys: [{ modifiers: ["Alt"], key: "c" }],
    });

    const canMerge = (state: NoteState, id: string, checking: boolean) => {
      const parentId = state.nodes[id].parentId;
      if (!parentId) {
        if (!checking) new Notice("Can't merge a root node with its parent");
        return false;
      }
      const nSiblings = Object.values(state.nodes).filter(
        (n) => n.parentId === parentId
      ).length;
      if (nSiblings > 1) {
        if (!checking)
          new Notice("Can't merge this node with its parent; it has siblings");
        return false;
      }
      return true;
    };

    this.addCommand({
      id: "merge-with-parent",
      name: "Merge current node with parent",
      checkCallback: (checking: boolean) =>
        withStateChecked(
          checking,
          (state) => canMerge(state, state.current, checking),
          (state) => {
            this.app.workspace.trigger("loom:merge-with-parent", state.current);
          }
        ),
      hotkeys: [{ modifiers: ["Alt"], key: "m" }],
    });

    const switchToSibling = (state: NoteState, delta: number) => {
      const parentId = state.nodes[state.current].parentId;
      const siblings = Object.entries(state.nodes)
        .filter(([, node]) => node.parentId === parentId)
        .map(([id]) => id);

      if (siblings.length === 1) return;

      const index =
        (siblings.indexOf(state.current) + delta + siblings.length) %
        siblings.length;
      this.app.workspace.trigger("loom:switch-to", siblings[index]);
    };

    this.addCommand({
      id: "switch-to-next-sibling",
      name: "Switch to next sibling",
      checkCallback: (checking: boolean) =>
        withState(checking, (state) => switchToSibling(state, 1)),
      hotkeys: [{ modifiers: ["Alt"], key: "ArrowDown" }],
    });

    this.addCommand({
      id: "switch-to-previous-sibling",
      name: "Switch to previous sibling",
      checkCallback: (checking: boolean) =>
        withState(checking, (state) => switchToSibling(state, -1)),
      hotkeys: [{ modifiers: ["Alt"], key: "ArrowUp" }],
    });

    const switchToParent = (state: NoteState) =>
      this.app.workspace.trigger(
        "loom:switch-to",
        state.nodes[state.current].parentId
      );

    this.addCommand({
      id: "switch-to-parent",
      name: "Switch to parent",
      checkCallback: (checking: boolean) =>
        withStateChecked(
          checking,
          (state) => state.nodes[state.current].parentId !== null,
          switchToParent
        ),
      hotkeys: [{ modifiers: ["Alt"], key: "ArrowLeft" }],
    });

    const switchToChild = (state: NoteState) => {
      const children = Object.entries(state.nodes)
        .filter(([, node]) => node.parentId === state.current)
        .sort(
          ([, node1], [, node2]) =>
            (node2.lastVisited || 0) - (node1.lastVisited || 0)
        );

      if (children.length > 0)
        this.app.workspace.trigger("loom:switch-to", children[0][0]);
    };

    this.addCommand({
      id: "switch-to-child",
      name: "Switch to child",
      checkCallback: (checking: boolean) => withState(checking, switchToChild),
      hotkeys: [{ modifiers: ["Alt"], key: "ArrowRight" }],
    });

    const canDelete = (state: NoteState, id: string, checking: boolean) => {
      const rootNodes = Object.entries(state.nodes)
        .filter(([, node]) => node.parentId === null)
        .map(([id]) => id);
      if (rootNodes.length === 1 && rootNodes[0] === id) {
        if (!checking) new Notice("Can't delete the last root node");
        return false;
      }
      return true;
    };

    this.addCommand({
      id: "delete-current-node",
      name: "Delete current node",
      checkCallback: (checking: boolean) =>
        withStateChecked(
          checking,
          (state) => canDelete(state, state.current, checking),
          (state) => {
            this.app.workspace.trigger("loom:delete", [state.current]);
          }
        ),
      hotkeys: [{ modifiers: ["Alt"], key: "Backspace" }],
    });

    this.addCommand({
      id: "clear-children",
      name: "Delete current node's children",
      checkCallback: (checking: boolean) =>
        withState(checking, (state) => {
          this.app.workspace.trigger("loom:clear-children", state.current);
        }),
    });

    this.addCommand({
      id: "clear-siblings",
      name: "Delete current node's siblings",
      checkCallback: (checking: boolean) =>
        withState(checking, (state) => {
          this.app.workspace.trigger("loom:clear-siblings", state.current);
        }),
    });

    this.addCommand({
      id: "toggle-collapse-current-node",
      name: "Toggle whether current node is collapsed",
      checkCallback: (checking: boolean) =>
        withState(checking, (state) => {
          this.app.workspace.trigger("loom:toggle-collapse", state.current);
        }),
    });

    const getState = () => this.withFile((file) => this.state[file.path]);
    const getSettings = () => this.settings;

    this.addCommand({
      id: "make-prompt-from-passages",
      name: "Make prompt from passages",
      callback: () => {
        if (this.settings.passageFolder.trim() === "") {
          new Notice("Please set the passage folder in settings");
          return;
        }
        new MakePromptFromPassagesModal(this.app, getSettings).open();
      },
    });

    this.addCommand({
      id: "open-pane",
      name: "Open Loom pane",
      callback: () => openLoomPane(true),
    });

    this.addCommand({
      id: "open-siblings-pane",
      name: "Open Loom siblings pane",
      callback: () => openLoomSiblingsPane(true),
    });

    this.addCommand({
      id: "debug-reset-state",
      name: "Debug: Reset state",
      callback: () => this.thenSaveAndRender(() => (this.state = {})),
    });

    this.addCommand({
      id: "debug-reset-hoist-stack",
      name: "Debug: Reset hoist stack",
      callback: () =>
        this.wftsar((file) => (this.state[file.path].hoisted = [])),
    });

    this.registerView(
      "loom",
      (leaf) => new LoomView(leaf, getState, getSettings)
    );
    this.registerView(
      "loom-siblings",
      (leaf) => new LoomSiblingsView(leaf, getState)
    );

    openLoomPane(true);
    openLoomSiblingsPane(false);

    const loomEditorPlugin = ViewPlugin.fromClass(
      LoomEditorPlugin,
      loomEditorPluginSpec
    );
    this.registerEditorExtension([loomEditorPlugin]);

    this.registerEvent(
      this.app.workspace.on(
        "editor-change",
        (editor: Editor, view: MarkdownView) => {
          // @ts-expect-error
          const editorView = editor.cm;
          const plugin = editorView.plugin(loomEditorPlugin);

          // get cursor position, so it can be restored later
          const cursor = editor.getCursor();

          // if this note has no state, initialize it and return
          // @ts-ignore `Object is possibly 'null'` only in github actions
          if (!this.state[view.file.path]) {
            const [current, node] = this.newNode(editor.getValue(), null);
            // @ts-ignore
            this.state[view.file.path] = {
              current,
              hoisted: [] as string[],
              searchTerm: "",
              nodes: { [current]: node },
              generating: null,
            };
            return;
          }

          // @ts-ignore
          const current = this.state[view.file.path].current;

          // `ancestors`: starts with the root node, ends with the parent of the current node
          let ancestors: string[] = [];
          let node: string | null = current;
          while (node) {
            // @ts-ignore
            node = this.state[view.file.path].nodes[node].parentId;
            if (node) ancestors.push(node);
          }
          ancestors = ancestors.reverse();

          // `ancestorTexts`: the text of each node in `ancestors`
          const text = editor.getValue();
          const ancestorTexts = ancestors.map(
            // @ts-ignore
            (id) => this.state[view.file.path].nodes[id].text
          );

          // `familyTexts`: `ancestorTexts` + the current node's text
          const familyTexts = ancestorTexts.concat(
            // @ts-ignore
            this.state[view.file.path].nodes[current].text
          );

          // for each ancestor, check if the editor's text starts with the ancestor's full text
          // if not, edit the ancestor's text to match the in-range section of the editor's text
          const editNode = (i: number) => {
            const prefix = familyTexts.slice(0, i).join("");
            const suffix = familyTexts.slice(i + 1).join("");

            let newText = text.substring(prefix.length);
            newText = newText.substring(0, newText.length - suffix.length);

            // @ts-ignore
            this.state[view.file.path].nodes[ancestors[i]].text = newText;
          };

          const updateDecorations = () => {
            const ancestorLengths = ancestors.map((id) => [
              id,
              // @ts-ignore
              this.state[view.file.path].nodes[id].text.length,
            ]);
            plugin.state = { ...plugin.state, ancestorLengths };
            plugin.update();
          };

          for (let i = 0; i < ancestors.length; i++) {
            const textBefore = ancestorTexts.slice(0, i + 1).join("");
            if (!text.startsWith(textBefore)) {
              editNode(i);
              updateDecorations();
              return;
            }
          }
          // @ts-ignore
          this.state[view.file.path].nodes[current].text = text.slice(
            ancestorTexts.join("").length
          );

          updateDecorations();

          setTimeout(() => {
            this.saveAndRender();
          }, 0);

          // restore cursor position
          editor.setCursor(cursor);
        }
      )
    );

    this.registerEvent(
      // ignore ts2769; the obsidian-api declarations don't account for custom events
      // @ts-expect-error
      this.app.workspace.on("loom:switch-to", (id: string) =>
        this.wftsar((file) => {
          this.state[file.path].current = id;

          this.state[file.path].nodes[id].unread = false;
          this.state[file.path].nodes[id].lastVisited = Date.now();

          // uncollapse the node's ancestors
          const ancestors = this.family(file, id).slice(0, -1);
          ancestors.forEach(
            (id) => (this.state[file.path].nodes[id].collapsed = false)
          );

          // update the editor's text
          // const cursor = this.editor.getCursor();
          // const linesBefore = this.editor.getValue().split("\n");
          this.editor.setValue(this.fullText(file, id));

          // always move cursor to the end of the editor
          const line = this.editor.lineCount() - 1;
          const ch = this.editor.getLine(line).length;
          this.editor.setCursor({ line, ch });
          // return;

          // // if the cursor is at the beginning of the editor, move it to the end
          // if(cursor.line === 0 && cursor.ch === 0) {
          //   const line = this.editor.lineCount() - 1;
          //   const ch = this.editor.getLine(line).length;
          //   this.editor.setCursor({ line, ch });
          //   return;
          // }

          // // if the text preceding the cursor has changed, move the cursor to the end of the text
          // // otherwise, restore the cursor position
          //     const linesAfter = this.editor
          //       .getValue()
          //       .split("\n")
          //       .slice(0, cursor.line + 1);
          //     for (let i = 0; i < cursor.line; i++)
          //       if (linesBefore[i] !== linesAfter[i]) {
          //         const line = this.editor.lineCount() - 1;
          //         const ch = this.editor.getLine(line).length;
          //         this.editor.setCursor({ line, ch });
          //               return;
          //       }
          // this.editor.setCursor(cursor);
        })
      )
    );

    this.registerEvent(
      // @ts-expect-error
      this.app.workspace.on("loom:toggle-collapse", (id: string) =>
        this.wftsar(
          (file) =>
            (this.state[file.path].nodes[id].collapsed =
              !this.state[file.path].nodes[id].collapsed)
        )
      )
    );

    this.registerEvent(
      // @ts-expect-error
      this.app.workspace.on("loom:hoist", (id: string) =>
        this.wftsar((file) => this.state[file.path].hoisted.push(id))
      )
    );

    this.registerEvent(
      // @ts-expect-error
      this.app.workspace.on("loom:unhoist", () =>
        this.wftsar((file) => this.state[file.path].hoisted.pop())
      )
    );

    this.registerEvent(
      // @ts-expect-error
      this.app.workspace.on("loom:toggle-bookmark", (id: string) =>
        this.wftsar(
          (file) =>
            (this.state[file.path].nodes[id].bookmarked =
              !this.state[file.path].nodes[id].bookmarked)
        )
      )
    );

    this.registerEvent(
      // @ts-expect-error
      this.app.workspace.on("loom:create-child", (id: string) =>
        this.withFile((file) => {
          const [newId, newNode] = this.newNode("", id);
          this.state[file.path].nodes[newId] = newNode;
          this.app.workspace.trigger("loom:switch-to", newId);
        })
      )
    );

    this.registerEvent(
      // @ts-expect-error
      this.app.workspace.on("loom:create-sibling", (id: string) =>
        this.withFile((file) => {
          const [newId, newNode] = this.newNode(
            "",
            this.state[file.path].nodes[id].parentId
          );
          this.state[file.path].nodes[newId] = newNode;
          this.app.workspace.trigger("loom:switch-to", newId);
        })
      )
    );

    this.registerEvent(
      // @ts-expect-error
      this.app.workspace.on("loom:clone", (id: string) =>
        this.withFile((file) => {
          const node = this.state[file.path].nodes[id];
          const [newId, newNode] = this.newNode(node.text, node.parentId);
          this.state[file.path].nodes[newId] = newNode;
          this.app.workspace.trigger("loom:switch-to", newId);
        })
      )
    );

    this.registerEvent(
      // @ts-expect-error
      this.app.workspace.on("loom:break-at-point", () =>
        this.withFile((file) => {
          const [, childId] = this.breakAtPoint(file);
          if (childId) this.app.workspace.trigger("loom:switch-to", childId);
        })
      )
    );

    this.registerEvent(
      // @ts-expect-error
      this.app.workspace.on("loom:break-at-point-create-child", () =>
        this.withFile((file) => {
          const [parentId] = this.breakAtPoint(file);
          if (parentId !== undefined) {
            const [newId, newNode] = this.newNode("", parentId);
            this.state[file.path].nodes[newId] = newNode;
            this.app.workspace.trigger("loom:switch-to", newId);
          }
        })
      )
    );

    this.registerEvent(
      // @ts-expect-error
      this.app.workspace.on("loom:merge-with-parent", (id: string) =>
        this.wftsar((file) => {
          const state = this.state[file.path];

          if (!canMerge(state, id, false)) return;

          const parentId = state.nodes[id].parentId!;

          // update the merged node's text
          state.nodes[parentId].text += state.nodes[id].text;

          // move the children to the merged node
          const children = Object.entries(state.nodes).filter(
            ([, node]) => node.parentId === id
          );
          for (const [childId] of children)
            this.state[file.path].nodes[childId].parentId = parentId;

          // switch to the merged node and delete the child node
          this.app.workspace.trigger("loom:switch-to", parentId);
          this.app.workspace.trigger("loom:delete", [id]);
        })
      )
    );

    this.registerEvent(
      // @ts-expect-error
      this.app.workspace.on("loom:delete", (ids: string[]) =>
        this.wftsar((file) => {
          const state = this.state[file.path];

          ids = ids.filter((id) => canDelete(state, id, false));
          if (ids.length === 0) return;

          // remove the nodes from the hoist stack
          this.state[file.path].hoisted = state.hoisted.filter(
            (id) => !ids.includes(id)
          );

          // add the nodes and their descendants to a list of nodes to delete

          let deleted = [...ids];

          const addChildren = (id: string) => {
            const children = Object.entries(state.nodes)
              .filter(([, node]) => node.parentId === id)
              .map(([id]) => id);
            deleted = deleted.concat(children);
            children.forEach(addChildren);
          };
          ids.forEach(addChildren);

          // if the current node will be deleted, switch to its next sibling or its closest ancestor
          if (deleted.includes(state.current)) {
            const parentId = state.nodes[state.current].parentId;
            const siblings = Object.entries(state.nodes)
              .filter(([, node]) => node.parentId === parentId)
              .map(([id]) => id);

            (() => {
              // try to switch to the next sibling
              if (siblings.some((id) => !deleted.includes(id))) {
                const index = siblings.indexOf(state.current);
                const nextSibling = siblings[(index + 1) % siblings.length];
                this.app.workspace.trigger("loom:switch-to", nextSibling);
                return;
              }

              // try to switch to the closest ancestor
              let ancestorId = parentId;
              while (ancestorId !== null) {
                if (!deleted.includes(ancestorId)) {
                  this.app.workspace.trigger("loom:switch-to", ancestorId);
                  return;
                }
                ancestorId = state.nodes[ancestorId].parentId;
              }

              // if all else fails, switch to a root node
              const rootNodes = Object.entries(state.nodes)
                .filter(([, node]) => node.parentId === null)
                .map(([id]) => id);
              for (const id of rootNodes)
                if (!deleted.includes(id)) {
                  this.app.workspace.trigger("loom:switch-to", id);
                  return;
                }
            })();
          }

          // delete the nodes in the list
          for (const id of deleted) delete this.state[file.path].nodes[id];
        })
      )
    );

    this.registerEvent(
      // @ts-expect-error
      this.app.workspace.on("loom:clear-children", (id: string) =>
        this.wftsar((file) => {
          const children = Object.entries(this.state[file.path].nodes)
            .filter(([, node]) => node.parentId === id)
            .map(([id]) => id);
          this.app.workspace.trigger("loom:delete", children);
        })
      )
    );

    this.registerEvent(
      // @ts-expect-error
      this.app.workspace.on("loom:clear-siblings", (id: string) =>
        this.wftsar((file) => {
          const parentId = this.state[file.path].nodes[id].parentId;
          const siblings = Object.entries(this.state[file.path].nodes)
            .filter(([id_, node]) => node.parentId === parentId && id_ !== id)
            .map(([id]) => id);
          this.app.workspace.trigger("loom:delete", siblings);
        })
      )
    );

    this.registerEvent(
      this.app.workspace.on(
        // @ts-expect-error
        "loom:set-setting",
        (setting: string, value: any) => {
          this.settings = { ...this.settings, [setting]: value };
          this.saveAndRender();

          // if changing showNodeBorders, update the editor
          if (setting === "showNodeBorders") {
            // @ts-expect-error
            const editor = this.editor.cm;
            const plugin = editor.plugin(loomEditorPlugin);

            plugin.state.showNodeBorders = this.settings.showNodeBorders;
            plugin.update();

            editor.focus();
          }
        }
      )
    );

    this.registerEvent(
      this.app.workspace.on(
        // @ts-expect-error
        "loom:set-visibility-setting",
        (setting: string, value: boolean) => {
          this.settings.visibility[setting] = value;
          this.saveAndRender();
        }
      )
    );

    this.registerEvent(
      // @ts-expect-error
      this.app.workspace.on("loom:search", (term: string) =>
        this.withFile((file) => {
          const state = this.state[file.path];

          this.state[file.path].searchTerm = term;
          if (!term) {
            Object.keys(state.nodes).forEach((id) => {
              this.state[file.path].nodes[id].searchResultState = null;
            });
            this.save(); // don't re-render
            return;
          }

          const matches = Object.entries(state.nodes)
            .filter(([, node]) =>
              node.text.toLowerCase().includes(term.toLowerCase())
            )
            .map(([id]) => id);

          let ancestors: string[] = [];
          for (const id of matches) {
            let parentId = state.nodes[id].parentId;
            while (parentId !== null) {
              ancestors.push(parentId);
              parentId = state.nodes[parentId].parentId;
            }
          }

          Object.keys(state.nodes).forEach((id) => {
            let searchResultState: SearchResultState;
            if (matches.includes(id)) searchResultState = "result";
            else if (ancestors.includes(id)) searchResultState = "ancestor";
            else searchResultState = "none";
            this.state[file.path].nodes[id].searchResultState =
              searchResultState;
          });

          this.save();
        })
      )
    );

    this.registerEvent(
      // @ts-expect-error
      this.app.workspace.on("loom:import", (path: string) =>
        this.wftsar((file) => {
          const fullPath = untildify(path);
          const data = JSON.parse(fs.readFileSync(fullPath, "utf8"));
          this.state[file.path] = data;
          this.app.workspace.trigger("loom:switch-to", data.current);

          new Notice("Imported from " + fullPath);
        })
      )
    );

    this.registerEvent(
      // @ts-expect-error
      this.app.workspace.on("loom:export", (path: string) =>
        this.wftsar((file) => {
          const fullPath = untildify(path);
          const json = JSON.stringify(this.state[file.path], null, 2);
          fs.writeFileSync(fullPath, json);

          new Notice("Exported to " + fullPath);
        })
      )
    );

    this.registerEvent(
      this.app.workspace.on(
        // @ts-expect-error
        "loom:make-prompt-from-passages",
        (passages: string[], rawSeparator: string, rawFrontmatter: string) =>
          this.wftsar((file) => {
            const separator = rawSeparator.replace(/\\n/g, "\n");
            const frontmatter = (index: number) =>
              rawFrontmatter
                .replace(/%n/g, (index + 1).toString())
                .replace(/%r/g, toRoman(index + 1))
                .replace(/\\n/g, "\n");

            const passageTexts = passages.map((passage, index) => {
              return Object.entries(this.state[passage].nodes)
                .filter(([, node]) => node.parentId === null)
                .map(([, node]) => frontmatter(index) + node.text);
            });
            const text = `${passageTexts.join(
              separator
            )}${separator}${frontmatter(passages.length)}`;

            const state = this.state[file.path];
            const currentNode = state.nodes[state.current];

            let id;
            if (currentNode.text === "" && currentNode.parentId === null) {
              this.state[file.path].nodes[state.current].text = text;
              id = state.current;
            } else {
              const [newId, newNode] = this.newNode(text, null);
              this.state[file.path].nodes[newId] = newNode;
              id = newId;
            }

            this.app.workspace.trigger("loom:switch-to", id);
          })
      )
    );

    const onFileOpen = (file: TFile) => {
      if (file.extension !== "md") return;

      // if this file is new, initialize its state
      if (!this.state[file.path]) this.initializeNoteState(file);

      const state = this.state[file.path];

      // find this file's `MarkdownView`, then set `this.editor` to its editor
      this.app.workspace.iterateRootLeaves((leaf) => {
        if (
          leaf.view instanceof MarkdownView &&
          // @ts-ignore
          leaf.view.file.path === file.path
        )
          this.editor = leaf.view.editor;
      });

      // get the length of each ancestor's text,
      // which will be passed to `LoomEditorPlugin` to mark ancestor nodes in the editor
      const ancestors = this.ancestors(file, state.current);
      const ancestorLengths = ancestors.map((id) => [
        id,
        state.nodes[id].text.length,
      ]);

      // set `LoomEditorPlugin`'s state, then refresh it
      // @ts-expect-error
      const plugin = this.editor.cm.plugin(loomEditorPlugin);
      plugin.state = {
        ancestorLengths,
        showNodeBorders: this.settings.showNodeBorders,
      };
      plugin.update();

      this.renderLoomViews();
      this.renderLoomSiblingsViews();
    };

    this.registerEvent(
      this.app.workspace.on("file-open", (file) => file && onFileOpen(file))
    );

    this.registerEvent(
      this.app.workspace.on("active-leaf-change", (leaf) => {
        if (!leaf) return;
        const view = leaf.view;
        if (view instanceof MarkdownView) this.editor = view.editor;
      })
    );

    this.registerEvent(
      this.app.workspace.on("resize", () => {
        this.renderLoomViews();
        this.renderLoomSiblingsViews();
      })
    );

    this.registerEvent(
      this.app.vault.on("rename", (file, oldPath) => {
        this.state[file.path] = this.state[oldPath];
        delete this.state[oldPath];
        this.save();
      })
    );

    this.registerEvent(
      this.app.vault.on("delete", (file) => {
        delete this.state[file.path];
        this.save();
      })
    );

    this.withFile((file) =>
      this.app.workspace.iterateRootLeaves((leaf) => {
        if (
          leaf.view instanceof MarkdownView &&
          // @ts-ignore
          leaf.view.file.path === file.path
        )
          this.editor = leaf.view.editor;
        onFileOpen(file);
      })
    );
  }

  async complete(file: TFile) {
    const state = this.state[file.path];
    const [parentNode] = this.breakAtPoint(file);
    // switch to the parent node
    this.app.workspace.trigger("loom:switch-to", parentNode);
    this.saveAndRender();

    await this.generate(file, state.current);
  }

  async generateSiblings(file: TFile) {
    const state = this.state[file.path];
    await this.generate(file, state.nodes[state.current].parentId);
  }

  async generate(file: TFile, rootNode: string | null) {
    // show the "Generating..." indicator in the status bar
    this.statusBarItem.style.display = "inline-flex";

    const state = this.state[file.path];

    this.state[file.path].generating = rootNode;

    // show the "Generating..." indicator in the loom view
    this.renderLoomViews();

    let prompt = `${this.settings.prepend}${this.fullText(file, rootNode)}`;

    // remove a trailing space if there is one
    // store whether there was, so it can be added back post-completion
    const trailingSpace = prompt.match(/\s+$/);
    prompt = prompt.replace(/\s+$/, "");

    // replace "\<" with "<", because obsidian tries to render html tags
    // and "\[" with "["
    prompt = prompt.replace(/\\</g, "<").replace(/\\\[/g, "[");

<<<<<<< HEAD
	// the tokenization and completion depend on the provider,
	// so call a different method depending on the provider

  // console.log("prompt", prompt);

	const completionMethods: Record<Provider, (prompt: string) => Promise<CompletionResult>> = {
	  cohere: this.completeCohere,
	  textsynth: this.completeTextSynth,
    ocp: this.completeOCP,
	  openai: this.completeOpenAI,
	  "openai-chat": this.completeOpenAIChat,
	  azure: this.completeAzure,
	  "azure-chat": this.completeAzureChat,
    anthropic: this.completeAnthropic,
    ollama: this.completeOllama,
	};
	let result;
	try {
    result = await completionMethods[getPreset(this.settings).provider].bind(this)(prompt);
	} catch (e) {
	  new Notice(`Error: ${e}`);
    this.state[file.path].generating = null;
    this.saveAndRender();
    this.statusBarItem.style.display = "none";
=======
    // the tokenization and completion depend on the provider,
    // so call a different method depending on the provider

    // console.log("prompt", prompt);

    const completionMethods: Record<
      Provider,
      (prompt: string) => Promise<CompletionResult>
    > = {
      cohere: this.completeCohere,
      textsynth: this.completeTextSynth,
      "openai-compat": this.completeOpenAICompat,
      openai: this.completeOpenAI,
      "openai-chat": this.completeOpenAIChat,
      azure: this.completeAzure,
      "azure-chat": this.completeAzureChat,
      anthropic: this.completeAnthropic,
      openrouter: this.completeOpenRouter,
    };
    let result;
    try {
      result = await completionMethods[getPreset(this.settings).provider].bind(
        this
      )(prompt);
    } catch (e) {
      new Notice(`Error: ${e}`);
      this.state[file.path].generating = null;
      this.saveAndRender();
      this.statusBarItem.style.display = "none";
>>>>>>> 518a90f5

      return;
    }
    if (!result.ok) {
      new Notice(`Error ${result.status}: ${result.message}`);
      this.state[file.path].generating = null;
      this.saveAndRender();
      this.statusBarItem.style.display = "none";

      return;
    }
    const rawCompletions = result.completions;

    // console.log("rawCompletions", rawCompletions);

    // escape and clean up the completions
    const completions = rawCompletions.map((completion: string) => {
      if (!completion) completion = ""; // empty completions are null, apparently
      completion = completion.replace(/</g, "\\<"); // escape < for obsidian
      completion = completion.replace(/\[/g, "\\["); // escape [ for obsidian

      // if using a chat provider, always separate the prompt and completion with a space
      // otherwise, deduplicate adjacent spaces between the prompt and completion
      if (
        ["azure-chat", "openai-chat"].includes(
          getPreset(this.settings).provider
        )
      ) {
        if (!trailingSpace) completion = " " + completion;
      } else if (trailingSpace && completion[0] === " ")
        completion = completion.slice(1);

      return completion;
    });

    // create a child of the current node for each completion
    let ids = [];
    for (let completion of completions) {
      const [id, node] = this.newNode(completion, rootNode, true);
      state.nodes[id] = node;
      ids.push(id);
    }

    // switch to the first completion if currently at rootNode
    // or if rootNode is in the ancestry of the current node
    if (
      rootNode &&
      (rootNode === state.current ||
        this.ancestors(file, state.current).includes(rootNode))
    ) {
      this.app.workspace.trigger("loom:switch-to", ids[0]);
    }

    this.state[file.path].generating = null;
    this.saveAndRender();
    this.statusBarItem.style.display = "none";
  }

  addNode(file: TFile, text: string, parentId: string | null) {
    const state = this.state[file.path];
    const [id, node] = this.newNode(text, parentId, true);
    state.nodes[id] = node;
  }

  async completeCohere(prompt: string) {
    const tokens = (await cohere.tokenize({ text: prompt })).body.token_strings;
    prompt = tokens.slice(-getPreset(this.settings).contextLength).join("");

    const response = await cohere.generate({
      model: getPreset(this.settings).model,
      prompt,
      max_tokens: this.settings.maxTokens,
      num_generations: this.settings.n,
      temperature: this.settings.temperature,
      p: this.settings.topP,
      frequency_penalty: this.settings.frequencyPenalty,
      presence_penalty: this.settings.presencePenalty,
    });

    const result: CompletionResult =
      response.statusCode === 200
        ? {
            ok: true,
            completions: response.body.generations.map(
              (generation) => generation.text
            ),
          }
        :
          {
            ok: false,
            status: response.statusCode!,
            // @ts-expect-error
            message: response.body.message,
          };
    return result;
  }

  async completeTextSynth(prompt: string) {
    const response = await requestUrl({
      url: `https://api.textsynth.com/v1/engines/${
        getPreset(this.settings).model
      }/completions`,
      method: "POST",
      headers: {
        "Content-Type": "application/json",
        Authorization: `Bearer ${getPreset(this.settings).apiKey}`,
      },
      throw: false,
      body: JSON.stringify({
        prompt,
        max_tokens: this.settings.maxTokens,
        best_of: this.settings.bestOf,
        n: this.settings.n,
        temperature: this.settings.temperature,
        top_p: this.settings.topP,
        frequency_penalty: this.settings.frequencyPenalty,
        presence_penalty: this.settings.presencePenalty,
      }),
    });

    let result: CompletionResult;
    if (response.status === 200) {
      const completions =
        this.settings.n === 1 ? [response.json.text] : response.json.text;
      result = { ok: true, completions };
    } else {
      result = {
        ok: false,
        status: response.status,
        message: response.json.error,
      };
    }
    return result;
  }

  trimOpenAIPrompt(prompt: string) {
    const cl100kModels = [
      "gpt-4-32k",
      "gpt-4-0314",
      "gpt-4-32k-0314",
      "gpt-3.5-turbo",
      "gpt-3.5-turbo-0301",
      "gpt-4-base",
      // TODO: llama 3.1 has "28k additional multilingual tokens", so cl100k is not exactly right
      "meta-llama/llama-3.1-8b",
      "meta-llama/llama-3.1-70b",
      "meta-llama/llama-3.1-405b",
      "meta-llama/llama-3.1-8b-instruct",
      "meta-llama/llama-3.1-70b-instruct",
      "meta-llama/llama-3.1-405b-instruct",
      "meta-llama/Meta-Llama-3.1-405B",
      "meta-llama/Meta-Llama-3.1-405B-FP8",
    ];
    const p50kModels = [
      "text-davinci-003",
      "text-davinci-002",
      "code-davinci-002",
      "code-davinci-001",
      "code-cushman-002",
      "code-cushman-001",
      "davinci-codex",
      "cushman-codex",
    ];
    // const r50kModels = ["text-davinci-001", "text-curie-001", "text-babbage-001", "text-ada-001", "davinci", "curie", "babbage", "ada"];

    let tokenizer;
    if (cl100kModels.includes(getPreset(this.settings).model))
      tokenizer = cl100k;
    else if (p50kModels.includes(getPreset(this.settings).model))
      tokenizer = p50k;
    else tokenizer = r50k; // i expect that an unknown model will most likely be r50k

    return tokenizer.decode(
      tokenizer
        .encode(prompt, { disallowedSpecial: new Set() })
        .slice(
          -(getPreset(this.settings).contextLength - this.settings.maxTokens)
        )
    );
  }

  async completeOpenAICompat(prompt: string) {
    prompt = this.trimOpenAIPrompt(prompt);

    // @ts-expect-error TODO
    let url = getPreset(this.settings).url;

    if (!(url.startsWith("http://") || url.startsWith("https://")))
      url = "https://" + url;
    if (!url.endsWith("/")) url += "/";
    url = url.replace(/v1\//, "");
    url += "v1/completions";
    let body: any = {
      prompt,
      model: getPreset(this.settings).model,
      max_tokens: this.settings.maxTokens,
      n: this.settings.n,
      temperature: this.settings.temperature,
      top_p: this.settings.topP,
      best_of:
        this.settings.bestOf > this.settings.n
          ? this.settings.bestOf
          : this.settings.n,
    };
    if (this.settings.frequencyPenalty !== 0)
      body.frequency_penalty = this.settings.frequencyPenalty;
    if (this.settings.presencePenalty !== 0)
      body.presence_penalty = this.settings.presencePenalty;

    const response = await requestUrl({
      url,
      method: "POST",
      headers: {
        Authorization: `Bearer ${getPreset(this.settings).apiKey}`,
        "Content-Type": "application/json",
      },
      throw: false,
      body: JSON.stringify(body),
    });

    const result: CompletionResult =
      response.status === 200
        ? {
            ok: true,
            completions: response.json.choices.map(
              (choice: any) => choice.text
            ),
          }
        : { ok: false, status: response.status, message: "" };
    return result;
  }

  async completeOpenRouter(prompt: string) {
    prompt = this.trimOpenAIPrompt(prompt);

    let body: any = {
      prompt,
      model: getPreset(this.settings).model,
      max_tokens: this.settings.maxTokens,
      n: this.settings.n,
      temperature: this.settings.temperature,
      top_p: this.settings.topP,
      best_of: this.settings.bestOf,
      provider: {
        // @ts-expect-error
        quantizations: [getPreset(this.settings).quantization]
      }
    };
    if (this.settings.frequencyPenalty !== 0)
      body.frequency_penalty = this.settings.frequencyPenalty;
    if (this.settings.presencePenalty !== 0)
      body.presence_penalty = this.settings.presencePenalty;

    const requests = Array(this.settings.n).fill(null).map(() =>
      requestUrl({
        url: "https://openrouter.ai/api/v1/completions",
        method: "POST",
        headers: {
          Authorization: `Bearer ${getPreset(this.settings).apiKey}`,
          "HTTP-Referer": "https://github.com/cosmicoptima/loom",
          "X-Title": "Loomsidian",
          "Content-Type": "application/json",
        },
        throw: false,
        body: JSON.stringify(body),
      })
    );

    const responses = await Promise.all(requests);

    const result: CompletionResult = responses.every(response => !response.json.hasOwnProperty('error'))
      ? {
          ok: true,
          completions: responses.map(response => response.json.choices[0].text),
        }
      : {
          ok: false,
          status: responses[0].json.error.code,
          message: responses[0].json.error.message,
        };
    return result;
  }

  async completeOpenAI(prompt: string) {
    prompt = this.trimOpenAIPrompt(prompt);
    let result: CompletionResult;
    try {
      const response = await this.openai.createCompletion({
        model: getPreset(this.settings).model,
        prompt,
        max_tokens: this.settings.maxTokens,
        n: this.settings.n,
        temperature: this.settings.temperature,
        top_p: this.settings.topP,
        frequency_penalty: this.settings.frequencyPenalty,
        presence_penalty: this.settings.presencePenalty,
      });
      result = {
        ok: true,
        completions: response.data.choices.map((choice) => choice.text || ""),
      };
    } catch (e) {
      result = {
        ok: false,
        status: e.response.status,
        message: e.response.data.error.message,
      };
    }
    return result;
  }

  async completeOpenAIChat(prompt: string) {
    prompt = this.trimOpenAIPrompt(prompt);
    let result: CompletionResult;
    try {
      const response = await this.openai.createChatCompletion({
        model: getPreset(this.settings).model,
        messages: [{ role: "assistant", content: prompt }],
        max_tokens: this.settings.maxTokens,
        n: this.settings.n,
        temperature: this.settings.temperature,
        top_p: this.settings.topP,
        frequency_penalty: this.settings.frequencyPenalty,
        presence_penalty: this.settings.presencePenalty,
      });
      result = {
        ok: true,
        completions: response.data.choices.map(
          (choice) => choice.message?.content || ""
        ),
      };
    } catch (e) {
      result = {
        ok: false,
        status: e.response.status,
        message: e.response.data.error.message,
      };
    }
    return result;
  }

  async completeAzure(prompt: string) {
    prompt = this.trimOpenAIPrompt(prompt);
    let result: CompletionResult;
    try {
      const response = await this.azure.createCompletion({
        model: getPreset(this.settings).model,
        prompt,
        max_tokens: this.settings.maxTokens,
        n: this.settings.n,
        temperature: this.settings.temperature,
        top_p: this.settings.topP,
        frequency_penalty: this.settings.frequencyPenalty,
        presence_penalty: this.settings.presencePenalty,
      });
      result = {
        ok: true,
        completions: response.data.choices.map((choice) => choice.text || ""),
      };
    } catch (e) {
      result = {
        ok: false,
        status: e.response.status,
        message: e.response.data.error.message,
      };
    }
    return result;
  }

  async completeAzureChat(prompt: string) {
    prompt = this.trimOpenAIPrompt(prompt);
    let result: CompletionResult;
    try {
      const response = await this.azure.createChatCompletion({
        model: getPreset(this.settings).model,
        messages: [{ role: "assistant", content: prompt }],
        max_tokens: this.settings.maxTokens,
        n: this.settings.n,
        temperature: this.settings.temperature,
        top_p: this.settings.topP,
        frequency_penalty: this.settings.frequencyPenalty,
        presence_penalty: this.settings.presencePenalty,
      });
      result = {
        ok: true,
        completions: response.data.choices.map(
          (choice) => choice.message?.content || ""
        ),
      };
    } catch (e) {
      result = {
        ok: false,
        status: e.response.status,
        message: e.response.data.error.message,
      };
    }
    return result;
  }

  async completeAnthropic(prompt: string) {
    const completions = await Promise.all(
      [...Array(this.settings.n).keys()].map(async () => {
        return await this.getAnthropicResponse(prompt);
      })
    );

    const result: CompletionResult = { ok: true, completions };
    return result;
  }

  async getAnthropicResponse(prompt: string) {
    prompt = this.trimOpenAIPrompt(prompt);
    // let result: CompletionResult;
    const body = JSON.stringify(
      {
        model: getPreset(this.settings).model,
        max_tokens: this.settings.maxTokens,
        temperature: this.settings.temperature,
        system: this.settings.systemPrompt,
        messages: [
          { role: "user", content: `${this.settings.userMessage}` },
          { role: "assistant", content: `${prompt}` },
        ],
      },
      null,
      2
    );
    if (this.settings.logApiCalls) {
      console.log(`request body: ${body}`);
    }
    try {
      const response = await requestUrl({
        url: "https://api.anthropic.com/v1/messages",
        method: "POST",
        headers: {
          "content-type": "application/json",
          "anthropic-version": "2023-06-01",
          "x-api-key": this.anthropicApiKey,
        },
        body,
      });

      if (response.status !== 200) {
        console.error("response", response);
        return null;
      }

      const result = response.json.content[0]?.text || "<no text>";

      // ? { ok: true, completions: [response.json.content[0]?.text || "<no text>"] }
      // : { ok: false, status: response.status, message: "" };

      if (this.settings.logApiCalls) {
        console.log(result);
      }

      return result;
    } catch (e) {
      console.error(e);
      return null;
    }
  }

  async completeOllama(prompt: string) {
    const completions = []
    for (let i = 0; i < this.settings.n; i++) {
      const response = await ollama.generate({ model: getPreset(this.settings).model, prompt, options: { num_predict: this.settings.maxTokens, temperature: this.settings.temperature } })
      completions.push(response.response)
    }

    const result: CompletionResult = { ok: true, completions };
    return result;
  }

  async loadSettings() {
    const settings = (await this.loadData())?.settings || {};
    this.settings = Object.assign({}, DEFAULT_SETTINGS, settings);
  }

  async loadState() {
    this.state = (await this.loadData())?.state || {};
  }

  async save() {
    await this.saveData({ settings: this.settings, state: this.state });
    this.initializeProviders();
  }
}

// this relies on `LoomPlugin`, so it's here, not in `views.ts`

class LoomSettingTab extends PluginSettingTab {
  plugin: LoomPlugin;

  constructor(app: App, plugin: LoomPlugin) {
    super(app, plugin);
    this.plugin = plugin;
  }

  display(): void {
    const { containerEl } = this;

    containerEl.empty();

    const disclaimerHeader = containerEl.createEl("p");

    disclaimerHeader.createEl("strong", { text: "To those new to Obsidian:" });
    disclaimerHeader.createEl("span", {
      text: " the Loom UI is not open by default. You can open it via one of the following methods:",
    });

    const methods = containerEl.createEl("ul");
    methods.createEl("li", {
      text: "Open the right sidebar and click the Loom icon.",
    });
    const method2 = methods.createEl("li");
    method2.createEl("span", {
      text: "Open the command palette, then search for and run the ",
    });
    method2.createEl("kbd", { text: "Loom: Open Loom pane" });
    method2.createEl("span", { text: " command." });

    const presetHeader = containerEl.createDiv({
      cls: "setting-item setting-item-heading",
    });
    presetHeader.createDiv({ cls: "setting-item-name", text: "Presets" });

    const presetEditor = containerEl.createDiv({
      cls: "loom__preset-editor setting-item",
    });

    const presetList = presetEditor.createDiv({ cls: "loom__preset-list" });

    const selectPreset = (index: number) => {
      this.plugin.settings.modelPreset = index;
      this.plugin.save();
      updatePresetFields();
      updatePresetList();
    };

    const deletePreset = (index: number) => {
      this.plugin.settings.modelPresets.splice(index, 1);
      this.plugin.save();

      if (index === this.plugin.settings.modelPreset) {
        if (this.plugin.settings.modelPresets.length === 0) selectPreset(-1);
        else if (index === this.plugin.settings.modelPresets.length)
          selectPreset(index - 1);
        else selectPreset(index);
      }
    };

    const createPreset = (preset: ModelPreset<Provider>) => {
      this.plugin.settings.modelPresets.push(preset);
      this.plugin.save();
      selectPreset(this.plugin.settings.modelPresets.length - 1);
    };

    const newPresetButtons = presetEditor.createDiv({
      cls: "loom__new-preset-buttons",
    });

    const newPresetButton = newPresetButtons.createEl("button", {
      text: "New preset",
    });
    newPresetButton.addEventListener("click", () => {
      const newPreset: ModelPreset<"openai"> = {
        name: "New preset",
        provider: "openai",
        model: "davinci-002",
        contextLength: 16384,
        apiKey: "",
        organization: "",
      };
      createPreset(newPreset);
    });

    const fillInModelDropdown = newPresetButtons.createEl("select", {
      cls: "loom__new-preset-button dropdown",
    });
    fillInModelDropdown.createEl("option", {
      text: "Fill in model details...",
      attr: { value: "none", selected: "", disabled: "" },
    });

    fillInModelDropdown.createEl("option", {
      text: "Llama 3.1 405B (Hyperbolic)",
      attr: { value: "llama-3.1-405b-hyperbolic" },
    });
    fillInModelDropdown.createEl("option", {
      text: "Llama 3.1 405B (OpenRouter)",
      attr: { value: "llama-3.1-405b-openrouter" },
    });
    fillInModelDropdown.createEl("option", {
      text: "Claude 3 Opus",
      attr: { value: "claude-3-opus" },
    });
    fillInModelDropdown.createEl("option", {
      text: "Claude 3.5 Sonnet",
      attr: { value: "claude-3.5-sonnet" },
    });
    fillInModelDropdown.createEl("option", {
      text: "GPT-4 base",
      attr: { value: "gpt-4-base" },
    });
    fillInModelDropdown.createEl("option", {
      text: "davinci-002",
      attr: { value: "davinci-002" },
    });

    fillInModelDropdown.addEventListener("change", (event) => {
      const value = (event.target as HTMLSelectElement).value;
      switch (value) {
        case "llama-3.1-405b-hyperbolic": {
          this.plugin.settings.modelPresets[
            this.plugin.settings.modelPreset
          ].provider = "openai-compat";
          this.plugin.settings.modelPresets[
            this.plugin.settings.modelPreset
          // @ts-expect-error
          ].url = "https://api.hyperbolic.xyz";
          this.plugin.settings.modelPresets[
            this.plugin.settings.modelPreset
          ].model = "meta-llama/Meta-Llama-3.1-405B";
          this.plugin.settings.modelPresets[
            this.plugin.settings.modelPreset
          ].contextLength = 32768;
          break;
        }
        case "llama-3.1-405b-openrouter": {
          this.plugin.settings.modelPresets[
            this.plugin.settings.modelPreset
          ].provider = "openrouter";
          this.plugin.settings.modelPresets[
            this.plugin.settings.modelPreset
          // @ts-expect-error
          ].quantization = "bf16";
          this.plugin.settings.modelPresets[
            this.plugin.settings.modelPreset
          ].model = "meta-llama/llama-3.1-405b";
          this.plugin.settings.modelPresets[
            this.plugin.settings.modelPreset
          ].contextLength = 32768;
          break;
        }
        case "claude-3-opus": {
          this.plugin.settings.modelPresets[
            this.plugin.settings.modelPreset
          ].provider = "anthropic";
          this.plugin.settings.modelPresets[
            this.plugin.settings.modelPreset
          ].model = "claude-3-opus-20240229";
          this.plugin.settings.modelPresets[
            this.plugin.settings.modelPreset
          ].contextLength = 50000;
          break;
        }
        case "claude-3.5-sonnet": {
          this.plugin.settings.modelPresets[
            this.plugin.settings.modelPreset
          ].provider = "anthropic";
          this.plugin.settings.modelPresets[
            this.plugin.settings.modelPreset
          ].model = "claude-3-5-sonnet-20240620";
          this.plugin.settings.modelPresets[
            this.plugin.settings.modelPreset
          ].contextLength = 50000;
          break;
        }
        case "gpt-4-base": {
          this.plugin.settings.modelPresets[
            this.plugin.settings.modelPreset
          ].provider = "openai";
          this.plugin.settings.modelPresets[
            this.plugin.settings.modelPreset
          ].model = "gpt-4-base";
          this.plugin.settings.modelPresets[
            this.plugin.settings.modelPreset
          ].contextLength = 8192;
          break;
        }
        case "davinci-002": {
          this.plugin.settings.modelPresets[
            this.plugin.settings.modelPreset
          ].provider = "openai";
          this.plugin.settings.modelPresets[
            this.plugin.settings.modelPreset
          ].model = "davinci-002";
          this.plugin.settings.modelPresets[
            this.plugin.settings.modelPreset
          ].contextLength = 16384;
          break;
        }
      }
      this.plugin.save();
      updatePresetFields();

      fillInModelDropdown.value = "none";
    });

    const restoreApiKeyDropdown = newPresetButtons.createEl("select", {
      cls: "loom__new-preset-button dropdown",
    });
    restoreApiKeyDropdown.createEl("option", {
      text: "Restore API key from pre-1.19...",
      attr: { value: "none", selected: "", disabled: "" },
    });

    restoreApiKeyDropdown.createEl("option", {
      text: "OpenAI-compatible API",
      attr: { value: "openai-compat" },
    });
    restoreApiKeyDropdown.createEl("option", {
      text: "Anthropic",
      attr: { value: "anthropic" },
    });
    restoreApiKeyDropdown.createEl("option", {
      text: "OpenAI",
      attr: { value: "openai" },
    });
    restoreApiKeyDropdown.createEl("option", {
      text: "Azure",
      attr: { value: "azure" },
    });
    restoreApiKeyDropdown.createEl("option", {
      text: "Cohere",
      attr: { value: "cohere" },
    });
    restoreApiKeyDropdown.createEl("option", {
      text: "TextSynth",
      attr: { value: "textsynth" },
    });

    restoreApiKeyDropdown.addEventListener("change", (event) => {
      const provider = (event.target as HTMLSelectElement).value as Provider;
      let preset = {
        name: "New preset",
        provider,
        model: "",
        contextLength: "",
      };
      switch (provider) {
        case "openai": {
          preset = {
            ...preset,
            // @ts-expect-error
            apiKey: this.plugin.settings.openaiApiKey || "",
            // @ts-expect-error
            organization: this.plugin.settings.openaiOrganization || "",
          };
          break;
        }
        case "openai-compat": {
          preset = {
            ...preset,
            // @ts-expect-error
            apiKey: this.plugin.settings.ocpApiKey || "",
            // @ts-expect-error
            url: this.plugin.settings.ocpUrl || "",
          };
          break;
        }
        case "cohere": {
          preset = {
            ...preset,
            // @ts-expect-error
            apiKey: this.plugin.settings.cohereApiKey || "",
          };
          break;
        }
        case "textsynth": {
          preset = {
            ...preset,
            // @ts-expect-error
            apiKey: this.plugin.settings.textsynthApiKey || "",
          };
          break;
        }
        case "azure": {
          preset = {
            ...preset,
            // @ts-expect-error
            apiKey: this.plugin.settings.azureApiKey || "",
            // @ts-expect-error
            endpoint: this.plugin.settings.azureEndpoint || "",
          };
          break;
        }
        case "anthropic": {
          preset = {
            ...preset,
            // @ts-expect-error
            apiKey: this.plugin.settings.anthropicApiKey || "",
            // // @ts-expect-error
            // systemPrompt: this.plugin.settings.anthropicSystemPrompt || "",
            // // @ts-expect-error
            // userMessage: this.plugin.settings.anthropicUserMessage || "",
          };
          break;
        }
        default: {
          throw new Error(`Unknown provider: ${provider}`);
        }
      }
      // @ts-expect-error TODO
      createPreset(preset);

      restoreApiKeyDropdown.value = "none";
    });

    // edit preset fields

    const presetFields = containerEl.createDiv();

    const updatePresetFields = () => {
<<<<<<< HEAD
	  presetFields.empty();

	  if (this.plugin.settings.modelPreset === -1) {
		presetFields.createEl("p", { cls: "loom__no-preset-selected", text: "No preset selected." });
		return;
	  }

	  new Setting(presetFields).setName("Name").addText((text) =>
	    text.setValue(this.plugin.settings.modelPresets[this.plugin.settings.modelPreset].name).onChange((value) => {
	  	  this.plugin.settings.modelPresets[this.plugin.settings.modelPreset].name = value;
	  	  this.plugin.saveAndRender();
	  	  updatePresetList();
	    }),
	  );

	  new Setting(presetFields).setName("Provider").addDropdown((dropdown) => {
	    const options: Record<string, string> = {
	  	  cohere: "Cohere",
	  	  textsynth: "TextSynth",
	  	  ocp: "OpenAI code-davinci-002 Proxy",
	  	  openai: "OpenAI",
	  	  "openai-chat": "OpenAI (Chat)",
	  	  azure: "Azure",
	  	  "azure-chat": "Azure (Chat)",
        anthropic: "Anthropic",
        ollama: "ollama",
	    };
	    dropdown.addOptions(options);
	    dropdown.setValue(this.plugin.settings.modelPresets[this.plugin.settings.modelPreset].provider);
	    dropdown.onChange(async (value) => {
	  	  this.plugin.settings.modelPresets[this.plugin.settings.modelPreset].provider = value;
	  	  await this.plugin.save();
		  updatePresetFields();
	    });
	  });

	  new Setting(presetFields).setName("Model").addText((text) =>
	    text.setValue(this.plugin.settings.modelPresets[this.plugin.settings.modelPreset].model).onChange(async (value) => {
	  	  this.plugin.settings.modelPresets[this.plugin.settings.modelPreset].model = value;
	  	  await this.plugin.save();
	    }),
	  );

	  new Setting(presetFields).setName("Context length").addText((text) =>
	    text.setValue(this.plugin.settings.modelPresets[this.plugin.settings.modelPreset].contextLength.toString()).onChange(async (value) => {
	  	  this.plugin.settings.modelPresets[this.plugin.settings.modelPreset].contextLength = parseInt(value);
	  	  await this.plugin.save();
	    }),
	  );

	  new Setting(presetFields).setName("API key").addText((text) =>
	    text.setValue(this.plugin.settings.modelPresets[this.plugin.settings.modelPreset].apiKey).onChange(async (value) => {
	  	  this.plugin.settings.modelPresets[this.plugin.settings.modelPreset].apiKey = value;
	  	  await this.plugin.save();
	    }),
	  );

	  if (["openai", "openai-chat"].includes(this.plugin.settings.modelPresets[this.plugin.settings.modelPreset].provider)) {
	    new Setting(presetFields).setName("Organization").addText((text) =>
		  // @ts-expect-error TODO
	      text.setValue(this.plugin.settings.modelPresets[this.plugin.settings.modelPreset].organization).onChange(async (value) => {
		    // @ts-expect-error TODO
	  	    this.plugin.settings.modelPresets[this.plugin.settings.modelPreset].organization = value;
	  	    await this.plugin.save();
	      }),
	    );
	  }

	  if (["ocp", "azure", "azure-chat"].includes(this.plugin.settings.modelPresets[this.plugin.settings.modelPreset].provider)) {
	    new Setting(presetFields).setName("URL").addText((text) =>
	      // @ts-expect-error TODO
	  	text.setValue(this.plugin.settings.modelPresets[this.plugin.settings.modelPreset].url).onChange(async (value) => {
	  	  // @ts-expect-error TODO
	  	  this.plugin.settings.modelPresets[this.plugin.settings.modelPreset].url = value;
	  	  await this.plugin.save();
	  	}),
	    );
	  }
	}
=======
      presetFields.empty();

      if (this.plugin.settings.modelPreset === -1) {
        presetFields.createEl("p", {
          cls: "loom__no-preset-selected",
          text: "No preset selected.",
        });
        return;
      }

      new Setting(presetFields).setName("Name").addText((text) =>
        text
          .setValue(
            this.plugin.settings.modelPresets[this.plugin.settings.modelPreset]
              .name
          )
          .onChange((value) => {
            this.plugin.settings.modelPresets[
              this.plugin.settings.modelPreset
            ].name = value;
            this.plugin.saveAndRender();
            updatePresetList();
          })
      );

      new Setting(presetFields).setName("Provider").addDropdown((dropdown) => {
        const options: Record<string, string> = {
          "openai-compat": "OpenAI-compatible API",
          "openrouter": "OpenRouter",
          anthropic: "Anthropic",
          openai: "OpenAI",
          "openai-chat": "OpenAI (Chat)",
          azure: "Azure",
          "azure-chat": "Azure (Chat)",
          cohere: "Cohere",
          textsynth: "TextSynth",
        };
        dropdown.addOptions(options);
        dropdown.setValue(
          this.plugin.settings.modelPresets[this.plugin.settings.modelPreset]
            .provider
        );
        dropdown.onChange(async (value) => {
          this.plugin.settings.modelPresets[
            this.plugin.settings.modelPreset
          ].provider = value;
          await this.plugin.save();
          updatePresetFields();
        });
      });

      new Setting(presetFields).setName("Model").addText((text) =>
        text
          .setValue(
            this.plugin.settings.modelPresets[this.plugin.settings.modelPreset]
              .model
          )
          .onChange(async (value) => {
            this.plugin.settings.modelPresets[
              this.plugin.settings.modelPreset
            ].model = value;
            await this.plugin.save();
          })
      );

      new Setting(presetFields).setName("Context length").addText((text) =>
        text
          .setValue(
            this.plugin.settings.modelPresets[
              this.plugin.settings.modelPreset
            ].contextLength.toString()
          )
          .onChange(async (value) => {
            this.plugin.settings.modelPresets[
              this.plugin.settings.modelPreset
            ].contextLength = parseInt(value);
            await this.plugin.save();
          })
      );

      new Setting(presetFields).setName("API key").addText((text) =>
        text
          .setValue(
            this.plugin.settings.modelPresets[this.plugin.settings.modelPreset]
              .apiKey
          )
          .onChange(async (value) => {
            this.plugin.settings.modelPresets[
              this.plugin.settings.modelPreset
            ].apiKey = value;
            await this.plugin.save();
          })
      );

      if (
        ["openai", "openai-chat"].includes(
          this.plugin.settings.modelPresets[this.plugin.settings.modelPreset]
            .provider
        )
      ) {
        new Setting(presetFields).setName("Organization").addText((text) =>
          text
            .setValue(
              this.plugin.settings.modelPresets[
                this.plugin.settings.modelPreset
              // @ts-expect-error TODO
              ].organization
            )
            .onChange(async (value) => {
              this.plugin.settings.modelPresets[
                this.plugin.settings.modelPreset
              // @ts-expect-error TODO
              ].organization = value;
              await this.plugin.save();
            })
        );
      }

      if (
        ["openai-compat", "azure", "azure-chat"].includes(
          this.plugin.settings.modelPresets[this.plugin.settings.modelPreset]
            .provider
        )
      ) {
        new Setting(presetFields).setName("URL").addText((text) =>
          text
            .setValue(
              this.plugin.settings.modelPresets[
                this.plugin.settings.modelPreset
              // @ts-expect-error TODO
              ].url
            )
            .onChange(async (value) => {
              this.plugin.settings.modelPresets[
                this.plugin.settings.modelPreset
              // @ts-expect-error TODO
              ].url = value;
              await this.plugin.save();
            })
        );
      }

      if (this.plugin.settings.modelPresets[this.plugin.settings.modelPreset].provider === "openrouter") {
        new Setting(presetFields).setName("Quantization").addDropdown((dropdown) =>
          dropdown
            .addOptions({
              bf16: "bf16",
              fp16: "fp16",
              fp8: "fp8",
              int8: "int8",
              int4: "int4"
            })
            .setValue(
              this.plugin.settings.modelPresets[
                this.plugin.settings.modelPreset
              // @ts-expect-error TODO
              ].quantization
            )
            .onChange(async (value) => {
              this.plugin.settings.modelPresets[
                this.plugin.settings.modelPreset
              // @ts-expect-error TODO
              ].quantization = value;
              await this.plugin.save();
            })
        );
      }
    };
>>>>>>> 518a90f5

    const updatePresetList = () => {
      presetList.empty();
      for (const i in this.plugin.settings.modelPresets) {
        const preset = this.plugin.settings.modelPresets[i];
        const isActive = this.plugin.settings.modelPreset === parseInt(i);

        const presetContainer = presetList.createDiv({
          cls: `loom__preset is-clickable outgoing-link-item tree-item-self${
            isActive ? " is-active" : ""
          }`,
        });
        presetContainer.addEventListener("click", () =>
          selectPreset(parseInt(i))
        );

        presetContainer.createSpan({
          cls: "loom__preset-name tree-item-inner",
          text: preset.name,
        });

        const deletePresetOuter = presetContainer.createDiv({
          cls: "loom__preset-buttons",
        });
        const deletePresetInner = deletePresetOuter.createDiv({
          cls: "loom__preset-button",
          attr: { "aria-label": "Delete" },
        });
        setIcon(deletePresetInner, "trash-2");
        deletePresetInner.addEventListener("click", (event) => {
          event.stopPropagation();
          deletePreset(parseInt(i));
        });
      }
    };

    updatePresetFields();
    updatePresetList();

    // TODO simplify below?

    const passagesHeader = containerEl.createDiv({
      cls: "setting-item setting-item-heading",
    });
    passagesHeader.createDiv({ cls: "setting-item-name", text: "Passages" });

    const setting = (
      name: string,
      key: LoomSettingKey,
      toText: (value: any) => string,
      fromText: (text: string) => any
    ) => {
      new Setting(containerEl).setName(name).addText((text) =>
        text
          .setValue(toText(this.plugin.settings[key]))
          .onChange(async (value) => {
            // @ts-expect-error
            this.plugin.settings[key] = fromText(value);
            await this.plugin.save();
          })
      );
    };

    const idSetting = (name: string, key: LoomSettingKey) =>
      setting(
        name,
        key,
        (value) => value,
        (text) => text
      );

    new Setting(containerEl)
      .setName("Passage folder location")
      .setDesc("Passages can be quickly combined into a multipart prompt")
      .addText((text) =>
        text
          .setValue(this.plugin.settings.passageFolder)
          .onChange(async (value) => {
            this.plugin.settings.passageFolder = value;
            await this.plugin.save();
          })
      );

    idSetting("Default passage separator", "defaultPassageSeparator");
    idSetting("Default passage frontmatter", "defaultPassageFrontmatter");

    const debugHeader = containerEl.createDiv({
      cls: "setting-item setting-item-heading",
    });
    debugHeader.createDiv({ cls: "setting-item-name", text: "Debug" });

    new Setting(containerEl)
      .setName("Log API calls")
      .setDesc("Log API calls to the console")
      .addToggle((toggle) =>
        toggle
          .setValue(this.plugin.settings.logApiCalls)
          .onChange(async (value) => {
            this.plugin.settings.logApiCalls = value;
            await this.plugin.save();
          })
      );
  }
}<|MERGE_RESOLUTION|>--- conflicted
+++ resolved
@@ -34,13 +34,9 @@
 } from "azure-openai";
 import { Configuration, OpenAIApi } from "openai";
 import * as cohere from "cohere-ai";
-<<<<<<< HEAD
 import Anthropic from '@anthropic-ai/sdk';
 import ollama from "ollama"
 
-=======
-import Anthropic from "@anthropic-ai/sdk";
->>>>>>> 518a90f5
 
 import cl100k from "gpt-tokenizer";
 import p50k from "gpt-tokenizer/esm/model/text-davinci-003";
@@ -206,15 +202,10 @@
   }
 
   apiKeySet() {
-<<<<<<< HEAD
 	if (this.settings.modelPreset == -1) return false;
   const preset =  this.settings.modelPresets[this.settings.modelPreset]
   if (preset.provider === "ollama") return true
   return preset.apiKey != ""
-=======
-    if (this.settings.modelPreset == -1) return false;
-    return this.settings.modelPresets[this.settings.modelPreset].apiKey != "";
->>>>>>> 518a90f5
   }
 
   newNode(
@@ -1320,32 +1311,6 @@
     // and "\[" with "["
     prompt = prompt.replace(/\\</g, "<").replace(/\\\[/g, "[");
 
-<<<<<<< HEAD
-	// the tokenization and completion depend on the provider,
-	// so call a different method depending on the provider
-
-  // console.log("prompt", prompt);
-
-	const completionMethods: Record<Provider, (prompt: string) => Promise<CompletionResult>> = {
-	  cohere: this.completeCohere,
-	  textsynth: this.completeTextSynth,
-    ocp: this.completeOCP,
-	  openai: this.completeOpenAI,
-	  "openai-chat": this.completeOpenAIChat,
-	  azure: this.completeAzure,
-	  "azure-chat": this.completeAzureChat,
-    anthropic: this.completeAnthropic,
-    ollama: this.completeOllama,
-	};
-	let result;
-	try {
-    result = await completionMethods[getPreset(this.settings).provider].bind(this)(prompt);
-	} catch (e) {
-	  new Notice(`Error: ${e}`);
-    this.state[file.path].generating = null;
-    this.saveAndRender();
-    this.statusBarItem.style.display = "none";
-=======
     // the tokenization and completion depend on the provider,
     // so call a different method depending on the provider
 
@@ -1363,6 +1328,7 @@
       azure: this.completeAzure,
       "azure-chat": this.completeAzureChat,
       anthropic: this.completeAnthropic,
+      ollama: this.completeOllama,
       openrouter: this.completeOpenRouter,
     };
     let result;
@@ -1375,7 +1341,6 @@
       this.state[file.path].generating = null;
       this.saveAndRender();
       this.statusBarItem.style.display = "none";
->>>>>>> 518a90f5
 
       return;
     }
@@ -2191,87 +2156,6 @@
     const presetFields = containerEl.createDiv();
 
     const updatePresetFields = () => {
-<<<<<<< HEAD
-	  presetFields.empty();
-
-	  if (this.plugin.settings.modelPreset === -1) {
-		presetFields.createEl("p", { cls: "loom__no-preset-selected", text: "No preset selected." });
-		return;
-	  }
-
-	  new Setting(presetFields).setName("Name").addText((text) =>
-	    text.setValue(this.plugin.settings.modelPresets[this.plugin.settings.modelPreset].name).onChange((value) => {
-	  	  this.plugin.settings.modelPresets[this.plugin.settings.modelPreset].name = value;
-	  	  this.plugin.saveAndRender();
-	  	  updatePresetList();
-	    }),
-	  );
-
-	  new Setting(presetFields).setName("Provider").addDropdown((dropdown) => {
-	    const options: Record<string, string> = {
-	  	  cohere: "Cohere",
-	  	  textsynth: "TextSynth",
-	  	  ocp: "OpenAI code-davinci-002 Proxy",
-	  	  openai: "OpenAI",
-	  	  "openai-chat": "OpenAI (Chat)",
-	  	  azure: "Azure",
-	  	  "azure-chat": "Azure (Chat)",
-        anthropic: "Anthropic",
-        ollama: "ollama",
-	    };
-	    dropdown.addOptions(options);
-	    dropdown.setValue(this.plugin.settings.modelPresets[this.plugin.settings.modelPreset].provider);
-	    dropdown.onChange(async (value) => {
-	  	  this.plugin.settings.modelPresets[this.plugin.settings.modelPreset].provider = value;
-	  	  await this.plugin.save();
-		  updatePresetFields();
-	    });
-	  });
-
-	  new Setting(presetFields).setName("Model").addText((text) =>
-	    text.setValue(this.plugin.settings.modelPresets[this.plugin.settings.modelPreset].model).onChange(async (value) => {
-	  	  this.plugin.settings.modelPresets[this.plugin.settings.modelPreset].model = value;
-	  	  await this.plugin.save();
-	    }),
-	  );
-
-	  new Setting(presetFields).setName("Context length").addText((text) =>
-	    text.setValue(this.plugin.settings.modelPresets[this.plugin.settings.modelPreset].contextLength.toString()).onChange(async (value) => {
-	  	  this.plugin.settings.modelPresets[this.plugin.settings.modelPreset].contextLength = parseInt(value);
-	  	  await this.plugin.save();
-	    }),
-	  );
-
-	  new Setting(presetFields).setName("API key").addText((text) =>
-	    text.setValue(this.plugin.settings.modelPresets[this.plugin.settings.modelPreset].apiKey).onChange(async (value) => {
-	  	  this.plugin.settings.modelPresets[this.plugin.settings.modelPreset].apiKey = value;
-	  	  await this.plugin.save();
-	    }),
-	  );
-
-	  if (["openai", "openai-chat"].includes(this.plugin.settings.modelPresets[this.plugin.settings.modelPreset].provider)) {
-	    new Setting(presetFields).setName("Organization").addText((text) =>
-		  // @ts-expect-error TODO
-	      text.setValue(this.plugin.settings.modelPresets[this.plugin.settings.modelPreset].organization).onChange(async (value) => {
-		    // @ts-expect-error TODO
-	  	    this.plugin.settings.modelPresets[this.plugin.settings.modelPreset].organization = value;
-	  	    await this.plugin.save();
-	      }),
-	    );
-	  }
-
-	  if (["ocp", "azure", "azure-chat"].includes(this.plugin.settings.modelPresets[this.plugin.settings.modelPreset].provider)) {
-	    new Setting(presetFields).setName("URL").addText((text) =>
-	      // @ts-expect-error TODO
-	  	text.setValue(this.plugin.settings.modelPresets[this.plugin.settings.modelPreset].url).onChange(async (value) => {
-	  	  // @ts-expect-error TODO
-	  	  this.plugin.settings.modelPresets[this.plugin.settings.modelPreset].url = value;
-	  	  await this.plugin.save();
-	  	}),
-	    );
-	  }
-	}
-=======
       presetFields.empty();
 
       if (this.plugin.settings.modelPreset === -1) {
@@ -2308,6 +2192,7 @@
           "azure-chat": "Azure (Chat)",
           cohere: "Cohere",
           textsynth: "TextSynth",
+          ollama: "ollama",
         };
         dropdown.addOptions(options);
         dropdown.setValue(
@@ -2440,7 +2325,6 @@
         );
       }
     };
->>>>>>> 518a90f5
 
     const updatePresetList = () => {
       presetList.empty();
